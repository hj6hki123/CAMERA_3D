"""CAMERA_3D 兩階段訓練流程

    • 階段 1 — 聯合對比預訓練 RAG 文字編碼器與 GateFusion-MV
    • 階段 2 — 使用 FAISS 回召 + 跨模態精排微調

可選的 Weights & Biases (wandb) 日誌紀錄
---------------------------------
安裝 wandb 且帶入 `--wandb` 參數即可啟用日誌，否則所有 wandb 呼叫皆為空操作。
"""

import os
os.environ["TOKENIZERS_PARALLELISM"] = "false"

import argparse
import torch
import faiss
import torch.nn.functional as F
import numpy as np
from typing import Optional
from torch.utils.data import DataLoader
from tqdm import tqdm
from datasets.unified_dataset import UnifiedDataset
from models.rag_text_encoder import RAGTextEncoder
from models.gf_mv_encoder import GFMVEncoder
from models.cross_modal_reranker import CrossModalReranker
from torch.nn import TripletMarginLoss
# ---------------------------------------------------------------------------
# 設備檢測和配置
# ---------------------------------------------------------------------------
def get_device(device_arg: str = "auto") -> torch.device:
    """
    根據參數和硬件可用性選擇最佳設備
    
    Args:
        device_arg: 'auto', 'cuda', 'mps', 'cpu' 或具體設備如 'cuda:0'
    
    Returns:
        torch.device: 選定的設備
    """
    if device_arg == "auto":
        if torch.cuda.is_available():
            device = torch.device("cuda")
            print(f"✓ 自動選擇 CUDA 設備: {torch.cuda.get_device_name()}")
        elif hasattr(torch.backends, 'mps') and torch.backends.mps.is_available():
            device = torch.device("mps")
            print("✓ 自動選擇 Apple Silicon MPS 設備")
        else:
            device = torch.device("cpu")
            print("✓ 自動選擇 CPU 設備")
    else:
        device = torch.device(device_arg)
        print(f"✓ 使用指定設備: {device}")
    
    return device

def setup_device_optimization(device: torch.device):
    """根據設備類型進行相應優化設置"""
    if device.type == "cuda":
        torch.backends.cudnn.benchmark = True
        torch.backends.cudnn.deterministic = False
        print(f"  - CUDA 記憶體: {torch.cuda.get_device_properties(device).total_memory / 1e9:.1f}GB")
    elif device.type == "mps":
        print("  - 啟用 MPS 優化")
    else:
        torch.set_num_threads(torch.get_num_threads())
        print(f"  - CPU 線程數: {torch.get_num_threads()}")

# ---------------------------------------------------------------------------
# 可選 wandb (延遲匯入)
# ---------------------------------------------------------------------------
try:
    import wandb
except ImportError:
    wandb = None

_USE_WANDB = False

def wandb_init(args):
    global _USE_WANDB
    if args.wandb and wandb is not None:
        wandb.init(
            project="CAMERA3D",
            name=f"bs{args.bs}_topk{args.topk}_ep{args.ep1+args.ep2}_{args.device}",
            config=vars(args),
        )
        _USE_WANDB = True
    else:
        _USE_WANDB = False

def wb_log(data: dict, step: Optional[int] = None):
    if _USE_WANDB:
        wandb.log(data, step=step)

# ---------------------------------------------------------------------------
# 損失函數
# ---------------------------------------------------------------------------
def info_nce(v, t, tau: float = 0.07):
    v = F.normalize(v, 2, 1)
    t = F.normalize(t, 2, 1)
    return F.cross_entropy(v @ t.T / tau, torch.arange(v.size(0), device=v.device))

# ---------------------------------------------------------------------------
# 階段 1 – 對比預訓練
# ---------------------------------------------------------------------------

# ---------------------------------------------------------------------------
# 四段式對比預訓練
# ---------------------------------------------------------------------------
def stage1_four_phases(args, ds, device,
                       warm_epochs=3,
                       align_epochs=4,
                       hardneg_epochs=6,
                       finetune_epochs=2):

    total_epochs = warm_epochs + align_epochs + hardneg_epochs + finetune_epochs
    dl = DataLoader(ds, args.bs, shuffle=True, drop_last=True, num_workers=4)

    txt_enc = RAGTextEncoder(args.data_jsonl,
                             args.topk,
                             device=device,
                             cache_dir=args.out).to(device)
    vis_enc = GFMVEncoder(args.views).to(device)

    # ---------- 工具函式 ---------------------------------------------------
    def set_requires(vision_grad, fusion_grad, bert_grad):
        for p in vis_enc.parameters():
            p.requires_grad = vision_grad
        for p in txt_enc.fusion.parameters():
            p.requires_grad = fusion_grad
        for name, p in txt_enc.retriever.qenc.named_parameters():
            # 冷凍 BERT 前四層，到最後階段才全開
            layer_id = int(name.split('.')[2]) if name.startswith('encoder') else -1
            if layer_id < 4 and not finetune_mode:
                p.requires_grad = False
            else:
                p.requires_grad = bert_grad

    def build_opt(lr_vis, lr_txt):
        params, lrs = [], []
        if lr_vis > 0:
            params += list(vis_enc.parameters()); lrs += [lr_vis]
        if lr_txt > 0:
            txt_p = list(txt_enc.fusion.parameters()) + \
                    list(txt_enc.retriever.qenc.parameters())
            params += txt_p; lrs += [lr_txt]
        groups = [{'params': p, 'lr': lr} for p, lr in zip(params, lrs)]
        return torch.optim.AdamW(groups, weight_decay=1e-2)

    # ---------- 初期設定（Warm-up）-----------------------------------------
    finetune_mode = False
    set_requires(vision_grad=True, fusion_grad=False, bert_grad=False)
    opt = build_opt(lr_vis=args.lr1, lr_txt=0.)
    scheduler = torch.optim.lr_scheduler.CosineAnnealingLR(opt, T_max=warm_epochs*len(dl))

    # ---------- 主訓練迴圈 -------------------------------------------------
    ema_alpha = 0.1  # memory_vec EMA 更新係數
    step_global = 0
    for ep in range(total_epochs):

        # —— 階段切換：Align、Hard-neg、Fine-turn ————————————————
        if ep == warm_epochs:              # 進入雙向對齊
            set_requires(vision_grad=False, fusion_grad=True, bert_grad=True)
            opt = build_opt(lr_vis=0., lr_txt=args.lr1 * 0.5)
            scheduler = torch.optim.lr_scheduler.LinearLR(opt,
                                                           start_factor=1.0,
                                                           end_factor=0.2,
                                                           total_iters=align_epochs*len(dl))
        if ep == warm_epochs + align_epochs:   # 進入硬負課程
            set_requires(vision_grad=False, fusion_grad=True, bert_grad=True)
            opt = build_opt(lr_vis=0., lr_txt=args.lr1 * 0.3)
            scheduler = torch.optim.lr_scheduler.CosineAnnealingLR(opt,
                                                                    T_max=hardneg_epochs*len(dl))
        if ep == warm_epochs + align_epochs + hardneg_epochs:  # 進入微量微調
            finetune_mode = True
            set_requires(vision_grad=False, fusion_grad=True, bert_grad=True)
            opt = build_opt(lr_vis=0., lr_txt=args.lr1 * 0.1)
            scheduler = torch.optim.lr_scheduler.LinearLR(opt,
                                                           start_factor=1.0,
                                                           end_factor=0.5,
                                                           total_iters=finetune_epochs*len(dl))
            print("◎ 進入 Fine-turn：BERT 全層解凍，學習率再降一階。")

        pbar = tqdm(dl, desc=f"E{ep:02d}", unit="batch")
        for caps, imgs, obj_ids, _ in pbar:
            imgs = imgs.to(device, non_blocking=True)

            # —— 文字編碼器 ------------------------------------------------
            t_vec, ret_loss, _, _ = txt_enc(
                q_list=list(caps),
                obj_ids=list(obj_ids),
                return_loss=True
            )

            # —— 視覺編碼器 ------------------------------------------------
            v_vec, _, _ = vis_enc(imgs, t_vec)

            # —— 損失組合 --------------------------------------------------
            loss_nce = info_nce(v_vec, t_vec, args.tau)

            if ep >= warm_epochs + align_epochs:     # 硬負課程與 fine-turn
                # 取 batch 內自己下一個樣本當負例（簡易示範，可自行換 FAISS top-1）
                v_neg = torch.roll(v_vec, shifts=-1, dims=0)
                t_neg = torch.roll(t_vec, shifts= 1, dims=0)
                trip = torch.nn.functional.triplet_margin_loss
                loss_tri = trip(t_vec, v_vec, v_neg, margin=0.2) + \
                           trip(v_vec, t_vec, t_neg, margin=0.2)
            else:
                loss_tri = 0.

            loss = loss_nce + args.lmb * ret_loss + 0.5 * loss_tri
            opt.zero_grad(); loss.backward(); torch.nn.utils.clip_grad_norm_(opt.param_groups[0]['params'], 1.0); opt.step()
            scheduler.step()

            # —— EMA 更新 retriever memory_vec ----------------------------
            with torch.no_grad():
                mem = txt_enc.retriever.memory_vec
                mem.mul_(1 - ema_alpha).add_(ema_alpha, F.normalize(mem, 2, -1))

            pbar.set_postfix(NCE=f"{loss_nce:.3f}", Ret=f"{ret_loss:.3f}", Tri=f"{loss_tri:.3f}")
            wb_log({"loss_total": loss.item(),
                    "loss_nce": loss_nce,
                    "loss_tri": loss_tri,
                    "loss_ret": ret_loss}, step=step_global)
            step_global += 1

        # —— 每個 epoch 後存檔 --------------------------------------------
        os.makedirs(args.out, exist_ok=True)
        torch.save({"txt": txt_enc.state_dict(),
                    "vis": vis_enc.state_dict()},
                   f"{args.out}/enc1_ep{ep}.pth")

    txt_enc.eval(); vis_enc.eval()
    return txt_enc, vis_enc


def stage1(args, ds, device):
    print("階段1開始…")
    dl = DataLoader(ds, args.bs, shuffle=True, drop_last=True, num_workers=4)
    txt_enc = RAGTextEncoder(args.data_jsonl, args.topk, device=device, cache_dir=args.out).to(device)
    # 凍結 BERT（只訓練 GateFusion-MV） 
    for p in txt_enc.retriever.qenc.parameters():
        p.requires_grad = False
    vis_enc = GFMVEncoder(args.views).to(device)
    
    opt = torch.optim.AdamW(
        list(txt_enc.parameters()) + list(vis_enc.parameters()), lr=args.lr1
    )

    for ep in range(args.ep1):
        pbar = tqdm(dl, desc=f"階段1 Epoch {ep}", unit="batch")
        for step, (cap, imgs, obj_id, idx) in enumerate(pbar):
            imgs = imgs.to(device, non_blocking=True)
            # 1) Text fusion → 拿到四項：vec, retriever loss, tok, fusion_attn_maps
            t_vec, ret_loss, txt_tok, fusion_attn_maps = txt_enc(
                q_list=list(cap),
                obj_ids=list(obj_id),
                return_loss=True
            )
            # 2) Visual (GateFusion) → global vec, vis_attn_maps, tok_vis
            v_vec, vis_attn_maps, vis_tok = vis_enc(imgs, t_vec)

            # 計算 loss：InfoNCE + retriever loss
            loss = info_nce(v_vec, t_vec, args.tau) + args.lmb * ret_loss

            opt.zero_grad()
            loss.backward()
            
            info = info_nce(v_vec, t_vec, args.tau).item()
            ret  = ret_loss.item()
            print(f"InfoNCE={info:.4f}, RetrieverNLL={ret:.4f}, λ·ret={args.lmb*ret:.4f}")
            wb_log({"stage1/InfoNCE": info, "stage1/RetrieverNLL": ret}, step=...)
            
            opt.step()

            pbar.set_postfix(loss=f"{loss.item():.4f}")
            wb_log({"stage1/loss": loss.item()}, step=ep * len(dl) + step)
<<<<<<< HEAD
            # # 每 1000 steps 紀錄一次 SimHeatmap
            # if _USE_WANDB and (step % 1000 == 0):
            #     log_sim_heatmap(v_vec.detach(), t_vec.detach(), step=ep * len(dl) + step)

            #     # 3.a 紀錄 FusionBlock 第一層第一個 head 的 attention
            #     # fusion_attn_maps[0] shape=(B, heads, T, T)
            #     # 取 batch=0, head=0 的那張 (T×T) heatmap
            #     fa = fusion_attn_maps[0][0].detach().cpu().numpy()  # (T, T)
            #     fig, ax = plt.subplots(figsize=(4,4))
            #     im = ax.imshow(fa, vmin=0, vmax=1, cmap="viridis")
            #     ax.set_title(f"Fusion Attn L0 H0 @ step {step}")
            #     fig.colorbar(im, fraction=0.04, pad=0.03)
            #     buf = io.BytesIO(); fig.tight_layout(); fig.savefig(buf, format="png")
            #     plt.close(fig); buf.seek(0)
            #     wandb.log({f"stage1/fusion_attn": wandb.Image(Image.open(buf))},
            #               step=ep * len(dl) + step)

            #     # 3.b 紀錄 GateFusion 第一層第一個 head 的 attention
            #     # vis_attn_maps[0] shape=(B, heads, T, T)
            #     va = vis_attn_maps[0][0].detach().cpu().numpy()  # (T, T)
            #     fig, ax = plt.subplots(figsize=(4,4))
            #     im = ax.imshow(va, vmin=0, vmax=1, cmap="viridis")
            #     ax.set_title(f"GateFusion Attn L0 H0 @ step {step}")
            #     fig.colorbar(im, fraction=0.04, pad=0.03)
            #     buf = io.BytesIO(); fig.tight_layout(); fig.savefig(buf, format="png")
            #     plt.close(fig); buf.seek(0)
            #     wandb.log({f"stage1/vis_attn": wandb.Image(Image.open(buf))},
            #               step=ep * len(dl) + step)
=======
>>>>>>> dc60db4a

        # 每個 epoch 結束 存一次 encoder weights
        os.makedirs(args.out, exist_ok=True)
        torch.save({"txt": txt_enc.state_dict(), "vis": vis_enc.state_dict()},
                   f"{args.out}/enc1.pth")

    return txt_enc.eval(), vis_enc.eval()

@torch.no_grad()
def build_faiss_with_tok(ds, txt_enc, vis_enc, args, device):
    """
    回傳：
      - index: Faiss IndexFlatIP(512)，保存所有攤平成樣本的全局向量
      - all_tok: (N, T_vis, 512) numpy 陣列，保存每筆攤平成樣本的多視角 token 序列
    """
    idx_path = os.path.join(args.out, "faiss_index.bin")
    tok_path = os.path.join(args.out, "vis_tok.npy")

    if os.path.isfile(idx_path) and os.path.isfile(tok_path):
        print(f"✓ 從 {args.out} 載入快取的 FAISS 索引與 token")
        index   = faiss.read_index(idx_path, faiss.IO_FLAG_MMAP)
        all_tok = np.load(tok_path)
        return index, all_tok

    print("✗ 找不到快取 → 正在建立 FAISS 索引與 token ...")
    g_vecs, g_toks = [], []
    loader = DataLoader(ds, args.bs, num_workers=4, shuffle=False)

    for caps, imgs, _, _ in tqdm(loader, desc="建立 FAISS", unit="batch"):
        imgs = imgs.to(device, non_blocking=True)
        # 1) 文字編碼器：
        q_vec, _, _, _ = txt_enc(list(caps), obj_ids=None)

        # 2) 多視角視覺編碼器：
        v_vec, _, v_tok = vis_enc(imgs, q_vec)   # v_vec: (B, 512), v_tok: (B, T_vis, 512)

        g_vecs.append(F.normalize(v_vec, 2, 1).cpu())
        v_tok = F.normalize(v_tok, 2, -1).cpu()
        g_toks.append(v_tok)

    all_vec = torch.cat(g_vecs, 0).numpy()                      # (N, 512)
    all_tok = torch.cat(g_toks, 0).numpy().astype(np.float16)   # (N, T_vis, 512)

    os.makedirs(args.out, exist_ok=True)
    np.save(tok_path, all_tok)

    index = faiss.IndexFlatIP(512)
    index.add(all_vec)
    faiss.write_index(index, idx_path)
    print(f"✓ 已保存 faiss_index.bin & vis_tok.npy 至 {args.out}")
    return index, all_tok
# ---------------------------------------------------------------------------
# 階段 1 – 交錯凍結 / 解凍 訓練
# ---------------------------------------------------------------------------
def stage1_alt(args, ds, device, phase_len: int = 2):
    dl = DataLoader(ds, args.bs, shuffle=True, drop_last=True, num_workers=4)

    txt_enc = RAGTextEncoder(args.data_jsonl, args.topk,
                             device=device, cache_dir=args.out).to(device)
    vis_enc = GFMVEncoder(args.views).to(device)

    def set_requires(vision_on: bool):
        for p in vis_enc.parameters():
            p.requires_grad = vision_on
        for p in txt_enc.retriever.qenc.parameters():
            p.requires_grad = not vision_on
        for p in txt_enc.fusion.parameters():
            p.requires_grad = not vision_on

    def build_opt(vision_on: bool):
        if vision_on:
            params = vis_enc.parameters()
            lr     = args.lr1
        else:
            params = list(txt_enc.retriever.qenc.parameters()) + \
                     list(txt_enc.fusion.parameters())
            lr     = args.lr1 * 0.5
        return torch.optim.AdamW(params, lr=lr)

    # 初始階段先訓練視覺
    set_requires(vision_on=True)
    opt = build_opt(vision_on=True)
    print("◎ 起手式：先訓練 Gate-Fusion 視覺路徑。")

    for ep in range(args.ep1):
        # 每到 phase_len ×2 就重設回視覺；phase_len ×1~2 為視覺，×3~4 為文字
        cycle_pos   = ep % (phase_len * 2)
        vision_on   = cycle_pos < phase_len
        if (cycle_pos == 0 and ep != 0) or (cycle_pos == phase_len):
            # 進入新子階段時切換 require_grad 並重建 optimizer
            set_requires(vision_on)
            opt = build_opt(vision_on)
            tag = "視覺" if vision_on else "文字"
            print(f"◎ epoch {ep} 切換至 {tag} 訓練階段。")

        pbar = tqdm(dl, desc=f"E{ep:02d} {'V' if vision_on else 'T'}", unit="batch")
        for step, (caps, imgs, obj_ids, _) in enumerate(pbar):
            imgs = imgs.to(device, non_blocking=True)

            t_vec, ret_loss, _, _ = txt_enc(
                q_list=list(caps),
                obj_ids=list(obj_ids),
                return_loss=True
            )
            v_vec, _, _ = vis_enc(imgs, t_vec)

            loss = info_nce(v_vec, t_vec, args.tau) + args.lmb * ret_loss
            opt.zero_grad(); loss.backward(); opt.step()

            pbar.set_postfix(loss=f"{loss.item():.4f}")
            wb_log({"stage1/loss": loss.item()}, step=ep * len(dl) + step)

        # 每輪都存 checkpoint 方便中斷續訓
        os.makedirs(args.out, exist_ok=True)
        torch.save({"txt": txt_enc.state_dict(),
                    "vis": vis_enc.state_dict()},
                   f"{args.out}/enc1_ep{ep}.pth")

    txt_enc.eval(); vis_enc.eval()
    return txt_enc, vis_enc

def stage2(args, ds, txt_enc, vis_enc, index, all_tok, device):
    """
    階段2：粗排(FAISS top-L)→精排（reranker）微調
    """
    reranker = CrossModalReranker().to(device)
    optimizer = torch.optim.AdamW(reranker.parameters(), lr=args.lr2)
    criterion = torch.nn.MarginRankingLoss(margin=0.2)

    num_hard_neg = 5
    loader = DataLoader(ds, args.bs, shuffle=True, drop_last=True, num_workers=4)

    for ep in range(args.ep2):
        pbar = tqdm(loader, desc=f"階段2 Epoch {ep}", unit="batch")
        for step, (caps, imgs, obj_ids, idxs) in enumerate(pbar):
            B = len(obj_ids)
            imgs = imgs.to(device, non_blocking=True)

            # ——— 1) 用 txt_enc & vis_enc 取得本批次文字向量 t_vec、文字 token txt_tok、以及視覺 token vis_tok ———
            with torch.no_grad():
                t_vec, _, txt_tok, _ = txt_enc(
                    q_list=list(caps),
                    obj_ids=list(obj_ids),
                    return_loss=False
                )
                _, vis_attn_maps, vis_tok = vis_enc(imgs, t_vec)   # vis_tok: (B, T_vis, 512)
                vis_tok = F.normalize(vis_tok, 2, -1)

                sims, idx_faiss = index.search(t_vec.cpu().numpy(), args.L)

            # ——— 2) 挑選正例與硬負例，並計算 reranker 分數 ———
            s_pos_list, s_neg_list = [], []
            for b in range(B):
                gt_flat_idx = idxs[b].item()
                all_pos_for_this_obj = ds.obj2idx[obj_ids[b]]

                cand = idx_faiss[b].tolist()
                if gt_flat_idx in cand:
                    cand.remove(gt_flat_idx)
                    cand = [gt_flat_idx] + cand
                else:
                    cand = [gt_flat_idx] + cand[:-1]

                neg_cands = [x for x in cand[1:] if x not in all_pos_for_this_obj]
                hard_negs = neg_cands[:num_hard_neg]

                t_tok_b = txt_tok[b : b+1]
                t_tok_expand = t_tok_b.expand(num_hard_neg, -1, -1)

                pos_vtok = torch.from_numpy(all_tok[gt_flat_idx]).float().to(device)
                neg_vtok = torch.from_numpy(all_tok[hard_negs]).float().to(device)
                pos_vtok_expand = pos_vtok.unsqueeze(0).expand(num_hard_neg, -1, -1)

                x_pos = reranker(t_tok_expand, pos_vtok_expand)
                x_neg = reranker(t_tok_expand, neg_vtok)

                s_pos_list.append(x_pos)
                s_neg_list.append(x_neg)

            # ——— 3) 組裝 margin ranking loss ———
            pos_tensor = torch.stack([x[0] for x in s_pos_list])
            neg_tensor = torch.stack(s_neg_list)

            target = torch.ones_like(neg_tensor)
            loss = criterion(pos_tensor.unsqueeze(1), neg_tensor, target)

            # ——— 4) 反向傳播與優化更新 ———
            optimizer.zero_grad()
            loss.backward()
            optimizer.step()

            pbar.set_postfix(epoch=ep, loss=loss.item())
            wb_log({"stage2/loss": loss.item()},
                   step=(args.ep1 + ep) * len(loader) + step)

<<<<<<< HEAD
            # # 2) 每隔 1000 steps log 一張「相似度矩陣 heatmap」
            # if _USE_WANDB and (step % 1000 == 0):
            #     # 重新 forward 一筆（batch[0]）去拿 global v_vec
            #     with torch.no_grad():
            #         t_v, _, _, _ = txt_enc([caps[0]], [obj_ids[0]])
            #         v_v, _, _ = vis_enc(imgs[0:1].cuda(), t_v)
            #         v_norm = F.normalize(v_v, 2, 1)[:16]
            #         t_norm = F.normalize(t_v, 2, 1)[:16]
            #         sim2 = (v_norm @ t_norm.T).cpu().numpy()  # (<=16, <=16)

            #     fig, ax = plt.subplots(figsize=(4,4))
            #     im = ax.imshow(sim2, vmin=-1, vmax=1, cmap="viridis")
            #     ax.set_title(f"stage2 sim @ ep{ep} step{step}")
            #     fig.colorbar(im, fraction=0.04, pad=0.03)
            #     buf = io.BytesIO()
            #     fig.tight_layout()
            #     fig.savefig(buf, format="png")
            #     plt.close(fig)
            #     buf.seek(0)
            #     wandb.log({f"stage2/sim_matrix":
            #            wandb.Image(Image.open(buf))},
            #            step=(args.ep1 + ep) * len(loader) + step)

            # # 3) 每隔 2000 steps log 一組「Retrieval 範例 Carousel」
            # if _USE_WANDB and (step % 2000 == 0):
            #     b0 = 0  # 只示範 batch 中的第 0 筆
            #     query_text = caps[b0]
            #     # FAISS top-5 OIDs
            #     faiss_idxs = idx_faiss[b0][:5].tolist()
            #     faiss_oids = [ds.items[i]["obj_id"] for i in faiss_idxs]

                # Rerank top-5 OIDs
                # scores = reranker(txt_tok[b0:b0+1].expand(args.L, -1, -1),
                #                   torch.from_numpy(all_tok[idx_faiss[b0]]).float().cuda())
                # order = torch.argsort(scores, descending=True).cpu().numpy()
                # rerank_oids = [ds.items[idx_faiss[b0][i]]["obj_id"] for i in order[:5]]

                # images_to_log = []
                # for oid in faiss_oids:
                #     img_path = os.path.join(ds.base_view_dir, oid, "000.png")
                #     images_to_log.append(wandb.Image(img_path, caption=f"FAISS: {oid}"))
                # for oid in rerank_oids:
                #     img_path = os.path.join(ds.base_view_dir, oid, "000.png")
                #     images_to_log.append(wandb.Image(img_path, caption=f"RERANK: {oid}"))

                # wandb.log({
                #     "stage2/query": query_text,
                #     "stage2/retrieval_examples": images_to_log
                # }, step=(args.ep1 + ep) * len(loader) + step)

=======
>>>>>>> dc60db4a
        # 每個 epoch 結束存檔 reranker 權重
        torch.save(reranker.state_dict(), os.path.join(args.out, "rerank.pth"))

# ---------------------------------------------------------------------------
# 命令列參數解析
# ---------------------------------------------------------------------------
def parse():
    p = argparse.ArgumentParser()
    p.add_argument("--data_jsonl", required=True)
    p.add_argument("--out", default="ckpts")
    p.add_argument("--views", type=int, default=12)
    p.add_argument("--bs", type=int, default=8)
    p.add_argument("--tau", type=float, default=0.07)
    p.add_argument("--topk", type=int, default=4)
    p.add_argument("--lmb", type=float, default=0.02)
    p.add_argument("--lr1", type=float, default=1e-4)
    p.add_argument("--ep1", type=int, default=8)
    p.add_argument("--L", type=int, default=100, help="# reranker候選數")
    p.add_argument("--lr2", type=float, default=3e-4)
    p.add_argument("--ep2", type=int, default=5)
    p.add_argument("--wandb", action="store_true", help="啟用 wandb 紀錄")
    p.add_argument("--resume_enc1", type=str, default=None,
               help="階段1編碼器權重路徑（跳過訓練）")
    # 新增設備參數
    p.add_argument("--device", type=str, default="auto", 
                   help="設備選擇: 'auto', 'cuda', 'mps', 'cpu' 或具體設備如 'cuda:0'")
    return p.parse_args()

if __name__ == "__main__":
    args = parse()
    
    # 設備配置
    device = get_device(args.device)
    setup_device_optimization(device)
    device = str(device)  # 轉為字串以便後續使用
    
    wandb_init(args)
    # ds = UnifiedDataset(args.data_jsonl, num_views=args.views)
    from torch.utils.data import Subset

    full_ds = UnifiedDataset(args.data_jsonl, num_views=args.views)

    print(len(full_ds))
    # 只取前 1000 筆
    ds = Subset(full_ds, list(range(1000)))
    
    print(len(ds))
    
    if args.resume_enc1:  # 載入階段1模型
        print(f"從 {args.resume_enc1} 載入階段1權重 …")
        state = torch.load(args.resume_enc1, map_location=device)
        txt_enc = RAGTextEncoder(args.data_jsonl, args.topk, device=device).to(device)
        vis_enc = GFMVEncoder(args.views).to(device)
        txt_enc.load_state_dict(state["txt"])
        vis_enc.load_state_dict(state["vis"])
        txt_enc.eval(); vis_enc.eval()
    else:
        txt_enc, vis_enc = stage1_four_phases(args, ds, device)

    index, all_tok = build_faiss_with_tok(ds, txt_enc, vis_enc, args, device)
    stage2(args, ds, txt_enc, vis_enc, index, all_tok, device)
    print("訓練完成 →", args.out)<|MERGE_RESOLUTION|>--- conflicted
+++ resolved
@@ -274,37 +274,6 @@
 
             pbar.set_postfix(loss=f"{loss.item():.4f}")
             wb_log({"stage1/loss": loss.item()}, step=ep * len(dl) + step)
-<<<<<<< HEAD
-            # # 每 1000 steps 紀錄一次 SimHeatmap
-            # if _USE_WANDB and (step % 1000 == 0):
-            #     log_sim_heatmap(v_vec.detach(), t_vec.detach(), step=ep * len(dl) + step)
-
-            #     # 3.a 紀錄 FusionBlock 第一層第一個 head 的 attention
-            #     # fusion_attn_maps[0] shape=(B, heads, T, T)
-            #     # 取 batch=0, head=0 的那張 (T×T) heatmap
-            #     fa = fusion_attn_maps[0][0].detach().cpu().numpy()  # (T, T)
-            #     fig, ax = plt.subplots(figsize=(4,4))
-            #     im = ax.imshow(fa, vmin=0, vmax=1, cmap="viridis")
-            #     ax.set_title(f"Fusion Attn L0 H0 @ step {step}")
-            #     fig.colorbar(im, fraction=0.04, pad=0.03)
-            #     buf = io.BytesIO(); fig.tight_layout(); fig.savefig(buf, format="png")
-            #     plt.close(fig); buf.seek(0)
-            #     wandb.log({f"stage1/fusion_attn": wandb.Image(Image.open(buf))},
-            #               step=ep * len(dl) + step)
-
-            #     # 3.b 紀錄 GateFusion 第一層第一個 head 的 attention
-            #     # vis_attn_maps[0] shape=(B, heads, T, T)
-            #     va = vis_attn_maps[0][0].detach().cpu().numpy()  # (T, T)
-            #     fig, ax = plt.subplots(figsize=(4,4))
-            #     im = ax.imshow(va, vmin=0, vmax=1, cmap="viridis")
-            #     ax.set_title(f"GateFusion Attn L0 H0 @ step {step}")
-            #     fig.colorbar(im, fraction=0.04, pad=0.03)
-            #     buf = io.BytesIO(); fig.tight_layout(); fig.savefig(buf, format="png")
-            #     plt.close(fig); buf.seek(0)
-            #     wandb.log({f"stage1/vis_attn": wandb.Image(Image.open(buf))},
-            #               step=ep * len(dl) + step)
-=======
->>>>>>> dc60db4a
 
         # 每個 epoch 結束 存一次 encoder weights
         os.makedirs(args.out, exist_ok=True)
@@ -500,59 +469,6 @@
             wb_log({"stage2/loss": loss.item()},
                    step=(args.ep1 + ep) * len(loader) + step)
 
-<<<<<<< HEAD
-            # # 2) 每隔 1000 steps log 一張「相似度矩陣 heatmap」
-            # if _USE_WANDB and (step % 1000 == 0):
-            #     # 重新 forward 一筆（batch[0]）去拿 global v_vec
-            #     with torch.no_grad():
-            #         t_v, _, _, _ = txt_enc([caps[0]], [obj_ids[0]])
-            #         v_v, _, _ = vis_enc(imgs[0:1].cuda(), t_v)
-            #         v_norm = F.normalize(v_v, 2, 1)[:16]
-            #         t_norm = F.normalize(t_v, 2, 1)[:16]
-            #         sim2 = (v_norm @ t_norm.T).cpu().numpy()  # (<=16, <=16)
-
-            #     fig, ax = plt.subplots(figsize=(4,4))
-            #     im = ax.imshow(sim2, vmin=-1, vmax=1, cmap="viridis")
-            #     ax.set_title(f"stage2 sim @ ep{ep} step{step}")
-            #     fig.colorbar(im, fraction=0.04, pad=0.03)
-            #     buf = io.BytesIO()
-            #     fig.tight_layout()
-            #     fig.savefig(buf, format="png")
-            #     plt.close(fig)
-            #     buf.seek(0)
-            #     wandb.log({f"stage2/sim_matrix":
-            #            wandb.Image(Image.open(buf))},
-            #            step=(args.ep1 + ep) * len(loader) + step)
-
-            # # 3) 每隔 2000 steps log 一組「Retrieval 範例 Carousel」
-            # if _USE_WANDB and (step % 2000 == 0):
-            #     b0 = 0  # 只示範 batch 中的第 0 筆
-            #     query_text = caps[b0]
-            #     # FAISS top-5 OIDs
-            #     faiss_idxs = idx_faiss[b0][:5].tolist()
-            #     faiss_oids = [ds.items[i]["obj_id"] for i in faiss_idxs]
-
-                # Rerank top-5 OIDs
-                # scores = reranker(txt_tok[b0:b0+1].expand(args.L, -1, -1),
-                #                   torch.from_numpy(all_tok[idx_faiss[b0]]).float().cuda())
-                # order = torch.argsort(scores, descending=True).cpu().numpy()
-                # rerank_oids = [ds.items[idx_faiss[b0][i]]["obj_id"] for i in order[:5]]
-
-                # images_to_log = []
-                # for oid in faiss_oids:
-                #     img_path = os.path.join(ds.base_view_dir, oid, "000.png")
-                #     images_to_log.append(wandb.Image(img_path, caption=f"FAISS: {oid}"))
-                # for oid in rerank_oids:
-                #     img_path = os.path.join(ds.base_view_dir, oid, "000.png")
-                #     images_to_log.append(wandb.Image(img_path, caption=f"RERANK: {oid}"))
-
-                # wandb.log({
-                #     "stage2/query": query_text,
-                #     "stage2/retrieval_examples": images_to_log
-                # }, step=(args.ep1 + ep) * len(loader) + step)
-
-=======
->>>>>>> dc60db4a
         # 每個 epoch 結束存檔 reranker 權重
         torch.save(reranker.state_dict(), os.path.join(args.out, "rerank.pth"))
 
